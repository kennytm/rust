--- conflicted
+++ resolved
@@ -8,11 +8,7 @@
 // option. This file may not be copied, modified, or distributed
 // except according to those terms.
 
-<<<<<<< HEAD
-use std::comm::{mod, channel};
-=======
 use std::sync::mpsc::{TryRecvError, channel};
->>>>>>> bc83a009
 use std::io::timer::Timer;
 use std::thread::Thread;
 use std::time::Duration;
